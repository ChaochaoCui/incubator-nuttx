--- conflicted
+++ resolved
@@ -133,7 +133,6 @@
  * Public Function Prototypes
  ****************************************************************************/
 
-<<<<<<< HEAD
 /****************************************************************************
  * Name: syslog_channel
  *
@@ -152,8 +151,6 @@
 
 int syslog_channel(FAR const struct syslog_channel_s *channel);
 
-=======
->>>>>>> 9f260ca1
 /****************************************************************************
  * Name: syslog_initialize
  *
@@ -222,7 +219,7 @@
  *   perform the flush using low-level, non-interrupt driven logic.
  *
  * Input Parameters:
- *   ch - The character to add to the SYSLOG (must be positive).
+ *   None
  *
  * Returned Value:
  *   Zero (OK)is returned on  success.  A negated errno value is returned
